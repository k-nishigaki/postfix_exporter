--- conflicted
+++ resolved
@@ -1,17 +1,4 @@
-<<<<<<< HEAD
-# Builder stage to
-FROM golang:1.13 as builder
-
-# Add the project in the image
-ADD . /build
-WORKDIR /build
-
-# Install needed dependencies for the build
-RUN apt-get update -q && apt-get install -qy \
-  build-essential \
-  libsystemd-dev
-=======
-FROM golang:1.11 AS builder
+FROM golang:1.13 AS builder
 WORKDIR /src
 
 # avoid downloading the dependencies on succesive builds
@@ -27,25 +14,11 @@
 
 # Force the go compiler to use modules
 ENV GO111MODULE=on
+RUN go test
 RUN go build -o /bin/postfix_exporter
->>>>>>> 8e333e77
 
-# Get dependencies and build the static binary
-RUN go test
-RUN go build -a -tags static_all
-
-# Real image
 FROM debian:latest
-
 EXPOSE 9154
 WORKDIR /
-<<<<<<< HEAD
-
-# Copy the binary from the build image to the real one
-COPY --from=builder /build/postfix_exporter .
-
-ENTRYPOINT ["/postfix_exporter"]
-=======
 COPY --from=builder /bin/postfix_exporter /bin/
-ENTRYPOINT ["/bin/postfix_exporter"]
->>>>>>> 8e333e77
+ENTRYPOINT ["/bin/postfix_exporter"]